--- conflicted
+++ resolved
@@ -360,11 +360,6 @@
 
                         anchors.add(hit.createAnchor());
 
-<<<<<<< HEAD
-                        Log.e("TAP ANCHOR", "ANCHOR ADDED");
-
-=======
->>>>>>> 1073af91
                         // reset translate factor since we use a new anchor
                         mTranslateFactor[0] = mTranslateFactor[1] = mTranslateFactor[2] = 0.0f;
 
@@ -421,9 +416,6 @@
 
             // Visualize anchors created by touch.
             for (Anchor anchor : anchors) {
-
-                //Log.d("ANCHOR", anchor.hashCode() + ": POSE = " + anchor.getPose().toString());
-
                 if (anchor.getTrackingState() != TrackingState.TRACKING) {
                     continue;
                 }
@@ -432,15 +424,9 @@
                 anchor.getPose().toMatrix(anchorMatrix, 0);
 
                 // Load the new obj files if any
-<<<<<<< HEAD
                 if (objFilesLoadRequested) {
 
                     objFilesLoadRequested = false;
-=======
-                if (datasetDrawRequested) {
-
-                    datasetDrawRequested = false;
->>>>>>> 1073af91
                     try {
                         List<File> objFiles = new FileFinder(".obj").find(tempDirectory());
                         int numObjFiles = objFiles.size();
@@ -460,22 +446,21 @@
                     }
                 }
 
-<<<<<<< HEAD
                 objectRenderer.updateBuffers();
 
                 if (objectRenderer.isInitialized()) {
 
-//                    // Calculate move delta
-//                    float scrollDeltaX = tapHelper.scrollDeltaX();
-//                    float scrollDeltaY = tapHelper.scrollDeltaY();
-//
-//                    // clear the delta
-//                    tapHelper.resetScrollDelta();
-//
-//                    if (scrollDeltaX != 0.f || scrollDeltaY != 0.f) {
-//                        mTranslateFactor[0] = mTranslateFactor[0] + (scrollDeltaX * kTranslationMultiplier);
-//                        mTranslateFactor[1] = mTranslateFactor[1] - (scrollDeltaY * kTranslationMultiplier);
-//                    }
+                    // Calculate move delta
+                    float scrollDeltaX = tapHelper.scrollDeltaX();
+                    float scrollDeltaY = tapHelper.scrollDeltaY();
+
+                    // clear the delta
+                    tapHelper.resetScrollDelta();
+
+                    if (scrollDeltaX != 0.f || scrollDeltaY != 0.f) {
+                        mTranslateFactor[0] = mTranslateFactor[0] + (scrollDeltaX * kTranslationMultiplier);
+                        mTranslateFactor[1] = mTranslateFactor[1] - (scrollDeltaY * kTranslationMultiplier);
+                    }
 
                     // Update the model matrix
                     objectRenderer.updateModelMatrix(anchorMatrix, mTranslateFactor, mScaleFactor, mRotateAngle);
@@ -485,27 +470,6 @@
                     objectRenderer.draw(viewmtx, projmtx, colorCorrectionRgba, EnumSet.of(ObjectRenderer.RenderingOptions.DRAW_OPAQUE));
                     objectRenderer.draw(viewmtx, projmtx, colorCorrectionRgba, EnumSet.of(ObjectRenderer.RenderingOptions.DRAW_TRANSPARENT));
                 }
-=======
-                // Calculate move delta
-                float scrollDeltaX = tapHelper.scrollDeltaX();
-                float scrollDeltaY = tapHelper.scrollDeltaY();
-
-                // clear the delta
-                tapHelper.resetScrollDelta();
-
-                if (scrollDeltaX != 0.f || scrollDeltaY != 0.f) {
-                    mTranslateFactor[0] = mTranslateFactor[0] + (scrollDeltaX * kTranslationMultiplier);
-                    mTranslateFactor[1] = mTranslateFactor[1] - (scrollDeltaY * kTranslationMultiplier);
-                }
-
-                // Update the model matrix
-                objectRenderer.updateModelMatrix(anchorMatrix, mTranslateFactor, mScaleFactor, mRotateAngle);
-
-                // Draw the model
-                // Draw Opaque first and then transparent objects
-                objectRenderer.draw(viewmtx, projmtx, colorCorrectionRgba, EnumSet.of(ObjectRenderer.RenderingOptions.DRAW_OPAQUE));
-                objectRenderer.draw(viewmtx, projmtx, colorCorrectionRgba, EnumSet.of(ObjectRenderer.RenderingOptions.DRAW_TRANSPARENT));
->>>>>>> 1073af91
             }
 
         } catch (Throwable t) {
