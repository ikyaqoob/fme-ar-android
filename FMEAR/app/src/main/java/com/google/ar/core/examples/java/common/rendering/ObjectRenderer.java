/*
 * Copyright 2017 Google Inc. All Rights Reserved.
 * Licensed under the Apache License, Version 2.0 (the "License");
 * you may not use this file except in compliance with the License.
 * You may obtain a copy of the License at
 *
 *   http://www.apache.org/licenses/LICENSE-2.0
 *
 * Unless required by applicable law or agreed to in writing, software
 * distributed under the License is distributed on an "AS IS" BASIS,
 * WITHOUT WARRANTIES OR CONDITIONS OF ANY KIND, either express or implied.
 * See the License for the specific language governing permissions and
 * limitations under the License.
 */
package com.google.ar.core.examples.java.common.rendering;

import android.content.Context;
import android.graphics.Bitmap;
import android.graphics.BitmapFactory;
import android.net.Uri;
import android.opengl.GLES20;
import android.opengl.GLUtils;
import android.opengl.Matrix;
import android.os.AsyncTask;
import android.util.Log;

import com.safe.fmear.FileFinder;

import java.io.File;
import java.io.IOException;
import java.io.InputStream;
import java.nio.ByteBuffer;
import java.nio.ByteOrder;
import java.nio.FloatBuffer;
import java.nio.IntBuffer;
import java.nio.ShortBuffer;
import java.util.ArrayList;
import java.util.EnumSet;
import java.util.HashMap;
import java.util.List;
import java.util.Map;
import java.util.Set;

import de.javagl.obj.FloatTuple;
import de.javagl.obj.FloatTuples;
import de.javagl.obj.Mtl;
import de.javagl.obj.MtlReader;
import de.javagl.obj.Obj;
import de.javagl.obj.ObjData;
import de.javagl.obj.ObjFace;
import de.javagl.obj.ObjFaces;
import de.javagl.obj.ObjReader;
import de.javagl.obj.ObjSplitting;
import de.javagl.obj.ObjUtils;
import de.javagl.obj.Objs;

/** Renders an object loaded from an OBJ file in OpenGL. */
public class ObjectRenderer {

  public enum RenderingOptions {
    DRAW_OPAQUE,
    DRAW_TRANSPARENT
  }

  private static FloatTuple createDefaultDiffuse() {
    return FloatTuples.create(0.5f, 0.5f, 0.5f);
  }

  private static FloatTuple createDefaultAmbient() {
    return FloatTuples.create(0.2f, 0.2f, 0.2f);
  }

  private static final String TAG = ObjectRenderer.class.getSimpleName();

  private static class Bounds {

    public boolean isValid() {
      return initialized;
    }

    public void reset() {
      set(0.0f, 0.0f, 0.0f, 0.0f, 0.0f, 0.0f);
      initialized = false;
    }

    public void set(float newMinX, float newMinY, float newMinZ, float newMaxX, float newMaxY, float newMaxZ) {
      minX = newMinX;
      minY = newMinY;
      minZ = newMinZ;
      maxX = newMaxX;
      maxY = newMaxY;
      maxZ = newMaxZ;
      initialized = true;
    }

    public void expandBy(Bounds otherBounds) {
      if (!otherBounds.isValid()) {
        return;
      }

      if (initialized) {
        minX = Math.min(minX, otherBounds.getMinX());
        minY = Math.min(minY, otherBounds.getMinY());
        minZ = Math.min(minZ, otherBounds.getMinZ());
        maxX = Math.max(maxX, otherBounds.getMaxX());
        maxY = Math.max(maxY, otherBounds.getMaxY());
        maxZ = Math.max(maxZ, otherBounds.getMaxZ());
      } else {
        minX = otherBounds.getMinX();
        minY = otherBounds.getMinY();
        minZ = otherBounds.getMinZ();
        maxX = otherBounds.getMaxX();
        maxY = otherBounds.getMaxY();
        maxZ = otherBounds.getMaxZ();
        initialized = true;
      }
    }

    public float getMinX() { return minX; };
    public float getMinY() { return minY; };
    public float getMinZ() { return minZ; };
    public float getMaxX() { return maxX; };
    public float getMaxY() { return maxY; };
    public float getMaxZ() { return maxZ; };

    public float[] getCenter() {
      return new float[] {
              (getMinX() + getMaxX()) * 0.5f,
              (getMinY() + getMaxY()) * 0.5f,
              (getMinZ() + getMaxZ()) * 0.5f
      };
    }

    public float[] getSize() {
      return new float[] {
              (getMaxX() - getMinX()),
              (getMaxY() - getMinY()),
              (getMaxZ() - getMinZ())
      };
    }

    boolean initialized = false;
    public float minX = 0.0f;
    public float minY = 0.0f;
    public float minZ = 0.0f;
    public float maxX = 0.0f;
    public float maxY = 0.0f;
    public float maxZ = 0.0f;
  };

  private static class ObjProperty {

    private static class MaterialProperty
    {
      void clearTemporaryFileHandlesAndBuffers() {
        textureFile = null;
        wideIndices = null;
        vertices = null;
        texCoords = null;
        normals = null;
      }

      public String materialName;

      public Bounds bounds = new Bounds();

      public boolean hasTexture = false;
      public int textureId = 0;

      public int vertexBufferId = 0;
      public int indexBufferId = 0;

      public int verticesBaseAddress = 0;
      public int texCoordsBaseAddress = 0;
      public int normalsBaseAddress = 0;

      public int numVertices = 0;
      public int numNormals = 0;
      public int numTexCoords = 0;
      public int indexCount = 0;

      private FloatTuple ambient = createDefaultAmbient();
      private FloatTuple diffuse = createDefaultDiffuse();
      private FloatTuple specular = FloatTuples.create(0f, 0f, 0f);
      // matches default values in DefaultMtl.java
      private float shininess = 100f;
      private float opacity = 1.0f;

      // Temporary members that are set in ObjFilesAsyncLoader and are only used in updateBuffers.
      // To minimize memory usage, these members will be cleared in updateBuffers after use.
      public File textureFile;
      private IntBuffer wideIndices;
      private FloatBuffer vertices;
      private FloatBuffer texCoords;
      private FloatBuffer normals;
    }

    public String objFilename;
    public Bounds bounds = new Bounds();
    public ArrayList<MaterialProperty> materialProperties;
  };

  // Shader names.
  private static final String VERTEX_SHADER_NAME = "shaders/object.vert";
  private static final String FRAGMENT_SHADER_NAME = "shaders/object.frag";

  private static final int COORDS_PER_VERTEX = 3;

  // Note: the last component must be zero to avoid applying the translational part of the matrix.
  private static final float[] LIGHT_DIRECTION = new float[] {0.250f, 0.866f, 0.433f, 0.0f};
  private final float[] viewLightDirection = new float[4];

  private int program;

  private List<ObjProperty> objProperties;
  private Bounds datasetBounds = new Bounds();

  // Shader location: model view projection matrix.
  private int modelViewUniform;
  private int modelViewProjectionUniform;

  // Shader location: object attributes.
  private int positionAttribute;
  private int normalAttribute;
  private int texCoordAttribute;

  // Shader location: texture sampler.
  private int textureUniform;
  private int objectColorCorrectionUniform;

  // Shader location: environment properties.
  private int lightingParametersUniform;

  // Shader location: material properties.
  private int materialAmbientUniform;
  private int materialDiffuseUniform;
  private int materialSpecularUniform;
  private int materialShininessUniform;
  private int materialOpacityUniform;

  // Shader location: color correction property
  private int colorCorrectionParameterUniform;

  // Temporary matrices allocated here to reduce number of allocations for each frame.
  private final float[] modelMatrix = new float[16];
  private final float[] modelViewMatrix = new float[16];
  private final float[] modelViewProjectionMatrix = new float[16];

  private boolean initialized = false;

  private Context context;
  private boolean buffersNeedUpdate = false;


  public ObjectRenderer() {
    Matrix.setIdentityM(modelMatrix, 0);
  }

  // The original createOnGlThread create the shaders, the program, and the geometries. This
  // createProgram function only creates the shaders and the program. We can call this function
  // once in onSurfaceCreated. Then, when we load a dataset, we can call the following loadObj
  // function, which defines the geometries.
  public void createProgram(Context context)
          throws IOException {

    final int vertexShader =
            ShaderUtil.loadGLShader(TAG, context, GLES20.GL_VERTEX_SHADER, VERTEX_SHADER_NAME);
    final int fragmentShader =
            ShaderUtil.loadGLShader(TAG, context, GLES20.GL_FRAGMENT_SHADER, FRAGMENT_SHADER_NAME);

    program = GLES20.glCreateProgram();
    GLES20.glAttachShader(program, vertexShader);
    GLES20.glAttachShader(program, fragmentShader);
    GLES20.glLinkProgram(program);
    GLES20.glUseProgram(program);

    ShaderUtil.checkGLError(TAG, "Program creation");

    modelViewUniform = GLES20.glGetUniformLocation(program, "u_ModelView");
    modelViewProjectionUniform = GLES20.glGetUniformLocation(program, "u_ModelViewProjection");

    positionAttribute = GLES20.glGetAttribLocation(program, "a_Position");
    normalAttribute = GLES20.glGetAttribLocation(program, "a_Normal");
    texCoordAttribute = GLES20.glGetAttribLocation(program, "a_TexCoord");

    textureUniform = GLES20.glGetUniformLocation(program, "u_Texture");
    objectColorCorrectionUniform = GLES20.glGetUniformLocation(program, "u_ObjectColorCorrection");

    lightingParametersUniform = GLES20.glGetUniformLocation(program, "u_LightingParameters");
    materialAmbientUniform = GLES20.glGetUniformLocation(program, "u_MaterialParameters.ambient");
    materialDiffuseUniform = GLES20.glGetUniformLocation(program, "u_MaterialParameters.diffuse");
    materialSpecularUniform = GLES20.glGetUniformLocation(program, "u_MaterialParameters.specular");
    materialShininessUniform = GLES20.glGetUniformLocation(program, "u_MaterialParameters.shininess");
    materialOpacityUniform = GLES20.glGetUniformLocation(program, "u_MaterialParameters.opacity");

    colorCorrectionParameterUniform =
            GLES20.glGetUniformLocation(program, "u_ColorCorrectionParameters");

    ShaderUtil.checkGLError(TAG, "Program parameters");

    Matrix.setIdentityM(modelMatrix, 0);

  }

  public Bounds calculateBounds(FloatBuffer vertices) {
    Bounds bounds = new Bounds();
    int dimensions = 3;
    int limit = vertices.limit();
    int index = 0;
    if (limit >= /*xyz*/ dimensions) {
      bounds.minX = vertices.get(index++);
      bounds.minY = vertices.get(index++);
      bounds.minZ = vertices.get(index++);
      bounds.maxX = bounds.minX;
      bounds.maxY = bounds.minY;
      bounds.maxZ = bounds.minZ;
      bounds.initialized = true;
      while ((index + dimensions) <= limit) {
        bounds.minX = Math.min(bounds.minX, vertices.get(index));
        bounds.minY = Math.min(bounds.minY, vertices.get(index + 1));
        bounds.minZ = Math.min(bounds.minZ, vertices.get(index + 2));
        bounds.maxX = Math.max(bounds.maxX, vertices.get(index));
        bounds.maxY = Math.max(bounds.maxY, vertices.get(index + 1));
        bounds.maxZ = Math.max(bounds.maxZ, vertices.get(index + 2));
        index += dimensions;
      }
    }
    return bounds;
  }

  public void reset() {
    initialized = false;
  }
<<<<<<< HEAD

  public void loadObjFiles(Context context, List<File> files)
          throws IOException {
=======
>>>>>>> a05f5b34

  public boolean isInitialized() { return initialized; }

  private class ObjFilesAsyncLoader extends AsyncTask<File, Integer, ArrayList<ObjProperty>> {

    @Override
    protected ArrayList<ObjProperty> doInBackground(File... files) {

      ArrayList<ObjProperty> result = new ArrayList<>(files.length);

      // Read each obj file
      for (File objFile : files)
      {
        // Read the obj file.
        try (InputStream objInputStream = context.getContentResolver().openInputStream(Uri.fromFile(objFile))) {
          if (objInputStream == null) {
            // nothing to load, move on
            return null;
          }

          Obj objObject = ObjReader.read(objInputStream);
          Map<String, MtlAndTexture> materialsByName = fetchMaterials(objObject, context, objFile.getParentFile());

          // Prepare the Obj so that its structure is suitable for
          // rendering with OpenGL:
          // 1. Triangulate it
          // 2. Make sure that texture coordinates are not ambiguous
          // 3. Make sure that normals are not ambiguous
          // 4. Convert it to single-indexed data
          Obj obj = ObjUtils.triangulate(objObject);
          if (obj.getNumNormals() <= 0) {
            obj = createNewObjWithNormals(obj);
          }
          obj = ObjUtils.makeTexCoordsUnique(obj);
          obj = ObjUtils.makeNormalsUnique(obj);
          objObject = ObjUtils.makeVertexIndexed(obj, Objs.create());

          // For every obj file, store the properties for later use
          ObjProperty objProperty = new ObjProperty();
          objProperty.objFilename = objFile.toString();
          result.add(objProperty);

          Map<String, Obj> materialToObjMap = ObjSplitting.splitByMaterialGroups(objObject);
          if (materialToObjMap.isEmpty()) {
            // If there is no material, we just simply add the original obj with an empty material
            // name
            materialToObjMap.put("", objObject);
          }

          int numMaterialGroups = materialToObjMap.size();
          objProperty.materialProperties = new ArrayList<>(numMaterialGroups);

          for (Map.Entry<String, Obj> entry : materialToObjMap.entrySet()) {

            // Get the material name from the key and the obj object from the value
            String materialName = entry.getKey();
            Obj currObj = entry.getValue();

            // Create a material property record in the obj property
            ObjProperty.MaterialProperty materialProperty = new ObjProperty.MaterialProperty();
            objProperty.materialProperties.add(materialProperty);
            materialProperty.materialName = materialName;

            // If we can read a material and or a texture, we store it in the property.
            MtlAndTexture mtlAndTexture = materialsByName.get(materialName);
            if (mtlAndTexture != null) {
              Mtl material = mtlAndTexture.getMtl();
              File textureFile = mtlAndTexture.getTextureFile();
              if (textureFile != null && textureFile.exists()) {
                materialProperty.textureFile = textureFile;
                materialProperty.hasTexture = true;
              }
              if (material != null) {
                FloatTuple ka = material.getKa();
                FloatTuple kd = material.getKd();

                if (!containsColor(ka) && !containsColor(kd)) { // pitch black, probably simply undefined
                  if (materialProperty.hasTexture) {
                    materialProperty.ambient = FloatTuples.create(1.0f, 1.0f, 1.0f);
                    materialProperty.diffuse = kd;
                  } else {
                    materialProperty.ambient = createDefaultAmbient();
                    materialProperty.diffuse = createDefaultDiffuse();
                  }
                } else {
                  materialProperty.ambient = ka;
                  materialProperty.diffuse = kd;
                }

                materialProperty.specular = material.getKs();
                materialProperty.shininess = material.getNs();
                materialProperty.opacity = material.getD();
              }
            }

            // OpenGL does not use Java arrays. ByteBuffers are used instead to provide data in a format
            // that OpenGL understands.

            // Obtain the data from the OBJ, as direct buffers:
            materialProperty.wideIndices = ObjData.getFaceVertexIndices(currObj, 3);
            materialProperty.vertices = ObjData.getVertices(currObj);
            materialProperty.texCoords = ObjData.getTexCoords(currObj, 2);
            materialProperty.normals = ObjData.getNormals(currObj);

            // Calculate the material property bounds. Also expand the obj property bounds.
            materialProperty.bounds = calculateBounds(materialProperty.vertices);
            objProperty.bounds.expandBy(materialProperty.bounds);

            // Load vertex buffer
            materialProperty.numVertices = materialProperty.vertices.limit() / 3;
            materialProperty.numTexCoords = materialProperty.texCoords.limit() / 3;
            materialProperty.numNormals = materialProperty.normals.limit() / 3;

            materialProperty.verticesBaseAddress = 0;
            materialProperty.texCoordsBaseAddress = materialProperty.verticesBaseAddress + 4 * materialProperty.vertices.limit();
            materialProperty.normalsBaseAddress = materialProperty.texCoordsBaseAddress + 4 * materialProperty.texCoords.limit();
          }
        }
        catch (IOException e)
        {
          Log.e("ObjectRenderer", "Exception caught: ", e);
        }
      }


      return result;
    }

    @Override
    protected void onPostExecute(ArrayList<ObjProperty> result) {

      objProperties = result;
      buffersNeedUpdate = true;
    }
  }

  public void updateBuffers() {
    if (!buffersNeedUpdate) {
      return;
    }

    // reset flag
    buffersNeedUpdate = false;

    // reset bounds since we are going to recalculate it
    datasetBounds.reset();

    for (ObjProperty objProperty : objProperties) {

      datasetBounds.expandBy(objProperty.bounds);

      for (ObjProperty.MaterialProperty materialProperty : objProperty.materialProperties) {

        if (materialProperty.textureFile != null && materialProperty.textureFile.exists()) {
          try {
            materialProperty.textureId = loadTexture(context, materialProperty.textureFile);
          }
          catch (IOException e) {
            Log.e("ObjFileAsyncLoader", "Exception caught during texture loading", e);
          }
        }

        int[] buffers = new int[2];
        GLES20.glGenBuffers(2, buffers, 0);
        materialProperty.vertexBufferId = buffers[0];
        materialProperty.indexBufferId = buffers[1];

        final int totalBytes = materialProperty.normalsBaseAddress + 4 * materialProperty.normals.limit();

        GLES20.glBindBuffer(GLES20.GL_ARRAY_BUFFER, materialProperty.vertexBufferId);
        GLES20.glBufferData(GLES20.GL_ARRAY_BUFFER, totalBytes, null, GLES20.GL_STATIC_DRAW);
        if (materialProperty.vertices.limit() > 0) {
          GLES20.glBufferSubData(
                  GLES20.GL_ARRAY_BUFFER, materialProperty.verticesBaseAddress, 4 * materialProperty.vertices.limit(), materialProperty.vertices);
        }
        if (materialProperty.texCoords.limit() > 0) {
          GLES20.glBufferSubData(
                  GLES20.GL_ARRAY_BUFFER, materialProperty.texCoordsBaseAddress, 4 * materialProperty.texCoords.limit(), materialProperty.texCoords);
        }
        if (materialProperty.normals.limit() > 0) {
          GLES20.glBufferSubData(
                  GLES20.GL_ARRAY_BUFFER, materialProperty.normalsBaseAddress, 4 * materialProperty.normals.limit(), materialProperty.normals);
        }
        GLES20.glBindBuffer(GLES20.GL_ARRAY_BUFFER, 0);

        // Load index buffer
        materialProperty.indexCount = materialProperty.wideIndices.limit();
        if (materialProperty.indexCount > 0) {
          GLES20.glBindBuffer(GLES20.GL_ELEMENT_ARRAY_BUFFER, materialProperty.indexBufferId);
          GLES20.glBufferData(
                  GLES20.GL_ELEMENT_ARRAY_BUFFER, 4 * materialProperty.indexCount, materialProperty.wideIndices, GLES20.GL_STATIC_DRAW);
          GLES20.glBindBuffer(GLES20.GL_ELEMENT_ARRAY_BUFFER, 0);
        }

        materialProperty.clearTemporaryFileHandlesAndBuffers();
      }
    }

    initialized = true;
  }

  public void loadObjFiles(Context context, List<File> files)
          throws IOException {

    if (files.isEmpty()) {
      return;
    }

    // Remember the context so that the obj file async loader can access it.
    this.context = context;

    // Clear previous obj models
    initialized = false;
    datasetBounds.reset();
    objProperties = null;
    buffersNeedUpdate = false;

    // Run the obj file asyn loader
    new ObjFilesAsyncLoader().execute(files.toArray(new File[files.size()]));
  }

  private boolean containsColor(FloatTuple rgb) {
    return (rgb.getX() != 0f || rgb.getY() != 0f || rgb.getZ() != 0f);
  }

  public Bounds getDatasetBounds() { return datasetBounds; };


  private int loadTexture(Context context, File textureFile) throws IOException {
    final int[] textureHandle = new int[]{0};
    GLES20.glGenTextures(textureHandle.length, textureHandle, 0);
    if (textureHandle[0] == 0) {
      throw new RuntimeException("Error generating texture handle.");
    }

    try (InputStream textureInputStream = context.getContentResolver().openInputStream(Uri.fromFile(textureFile))) {
      BitmapFactory.Options options = new BitmapFactory.Options();
      options.inScaled = false;
      Bitmap textureBitmap =
              BitmapFactory.decodeStream(textureInputStream, null, options);
      GLES20.glActiveTexture(GLES20.GL_TEXTURE0);
      GLES20.glBindTexture(GLES20.GL_TEXTURE_2D, textureHandle[0]);
      GLES20.glTexParameteri(GLES20.GL_TEXTURE_2D, GLES20.GL_TEXTURE_MIN_FILTER, GLES20.GL_NEAREST);
      GLES20.glTexParameteri(GLES20.GL_TEXTURE_2D, GLES20.GL_TEXTURE_MAG_FILTER, GLES20.GL_NEAREST);
      GLUtils.texImage2D(GLES20.GL_TEXTURE_2D, 0, textureBitmap, 0);
      GLES20.glBindTexture(GLES20.GL_TEXTURE_2D, 0);
      textureBitmap.recycle();

      ShaderUtil.checkGLError(TAG, "Texture loading");
    }
    return textureHandle[0];
  }


  // FIXME: there are LOTS of unnecessary float array inits. optimize!
  private Obj createNewObjWithNormals(Obj obj) {
    // Make sure we deal with triangles only
    //obj = ObjUtils.triangulate(obj);

    ArrayList<float[]> normalArrayList = new ArrayList<>(obj.getNumVertices());
    Map<FloatTuple, Integer> vertexToNormalIndexMap = new HashMap<>(obj.getNumVertices());
    Map<ObjFace, ArrayList<Integer>> faceToNormalIndexMap = new HashMap<>(obj.getNumFaces());

    for (int i = 0; i < obj.getNumFaces(); i++) {
      ObjFace face = obj.getFace(i);
      // Need at least 3 vertices to calculate face normal
      FloatTuple[] faceVertices = new FloatTuple[3];
      for (int j = 0; j < face.getNumVertices() && j < 3; j++) {
        FloatTuple vertex = obj.getVertex(face.getVertexIndex(j));
        faceVertices[j] = vertex;
      }
      float[] vertexNormal = calculateVertexNormal(faceVertices);

      faceToNormalIndexMap.put(face, new ArrayList<Integer>(3));
      for (FloatTuple faceVertex : faceVertices) {
        if (vertexToNormalIndexMap.containsKey(faceVertex)) {
          Integer index = vertexToNormalIndexMap.get(faceVertex);
          addFloatArray(normalArrayList.get(index), vertexNormal);
        } else {
          normalArrayList.add(vertexNormal);
          vertexToNormalIndexMap.put(faceVertex, normalArrayList.size() - 1);
        }
        Integer normalIndex = vertexToNormalIndexMap.get(faceVertex);
        faceToNormalIndexMap.get(face).add(normalIndex);
      }
    }

    // Normalize vertex normals after all faces have been evaluated
    for (float[] vertexNormal : normalArrayList) {
      normalize(vertexNormal);
    }

    // Clone to output obj
    Obj output = Objs.create();
    output.setMtlFileNames(obj.getMtlFileNames());
    // copy vertices
    for (int i = 0; i < obj.getNumVertices(); i++) {
      output.addVertex(obj.getVertex(i));
    }
    // copy texture coordinates
    for (int i = 0; i < obj.getNumTexCoords(); i++) {
      output.addTexCoord(obj.getTexCoord(i));
    }
    // inject our normals
    for (float[] normal : normalArrayList) {
      output.addNormal(toFloatTuple(normal));
    }
    // copy and inject normals to face
    for (int h = 0; h < obj.getNumFaces(); h++) {
      ObjFace face = obj.getFace(h);
      activateGroups(obj, face, output);
      int numVertices = face.getNumVertices();
      // get vertices
      int[] v = new int[numVertices]; // triangles only!
      for (int i = 0; i < numVertices; i++) {
        v[i] = face.getVertexIndex(i);
      }

      // get texture coords
      int[] vt = null;
      if (face.containsTexCoordIndices()) {
        vt = new int[numVertices];
        for (int i = 0; i < numVertices; i++) {
          vt[i] = face.getTexCoordIndex(i);
        }
      }

      // get normal coords
      int[] vn = new int[numVertices];
      ArrayList<Integer> normalIndeces = faceToNormalIndexMap.get(face);
      for (int i = 0; i < normalIndeces.size(); i++) {
        vn[i] = normalIndeces.get(i);
      }
      output.addFace(ObjFaces.create(v, vt, vn));
    }
    return output;
  }

  private void activateGroups(Obj input, ObjFace face, Obj output) {
    Set<String> activatedGroupNames =
            input.getActivatedGroupNames(face);
    if (activatedGroupNames != null) {
      output.setActiveGroupNames(
              activatedGroupNames);
    }
    String activatedMaterialGroupName =
            input.getActivatedMaterialGroupName(face);
    if (activatedMaterialGroupName != null) {
      output.setActiveMaterialGroupName(
              activatedMaterialGroupName);
    }
  }

  private static FloatTuple toFloatTuple(float[] vector3) {
    return FloatTuples.create(vector3[0], vector3[1], vector3[2]);
  }

  private static void normalize(float[] array) {
    float magnitude = (float) Math.sqrt(array[0] * array[0] + array[1] * array[1] + array[2] * array[2]);
    array[0] = array[0] / magnitude;
    array[1] = array[1] / magnitude;
    array[2] = array[2] / magnitude;
  }

  private void addFloatArray(float[] originalArray, float[] arrayToAdd) {
    // TODO: null check?
    if (originalArray.length != arrayToAdd.length) {
      throw new IllegalArgumentException("arrays need to be of same length");
    }
    for (int i = 0; i < originalArray.length; i++) {
      originalArray[i] = originalArray[i] + arrayToAdd[i];
    }
  }

  private static float[] calculateVertexNormal(FloatTuple[] faceVertices) {
    if (faceVertices.length != 3) {
      throw new IllegalArgumentException("Need 3 face vertices to calculate normals");
    }
    float[] vector1 = createVector(faceVertices[1], faceVertices[0]);
    float[] vector2 = createVector(faceVertices[2], faceVertices[0]);
    return cross(vector1, vector2);
  }

  private static float[] cross(float[] p1, float[] p2) {
    float x = p1[1] * p2[2] - p2[1] * p1[2];
    float y = p1[2] * p2[0] - p2[2] * p1[0];
    float z = p1[0] * p2[1] - p2[0] * p1[1];
    return new float[]{x, y, z};
  }

  private static float[] createVector(FloatTuple head, FloatTuple tail) {
    return new float[]{head.getX() - tail.getX(), head.getY() - tail.getY(), head.getZ() - tail.getZ()};
  }

  private Map<String, MtlAndTexture> fetchMaterials(Obj currObj, Context context, File objDir) throws IOException {
    Map<String, MtlAndTexture> materialByNameMap = new HashMap<>();

    List<MtlAndTexture> mtlAndTextures = new ArrayList<>();
    List<String> mtlFileNames = currObj.getMtlFileNames();

    for (String mtlFileName : mtlFileNames) {
      // TODO: tidy up this fileFinder
      List<File> files = new FileFinder(mtlFileName).find(objDir);
      File mtlFile = files.get(0);
      File mtlDir = mtlFile.getParentFile();

      try (InputStream materialInputStream = context.getContentResolver().openInputStream(Uri.fromFile(mtlFile))) {
        if (materialInputStream != null) {
          List<Mtl> mtls = MtlReader.read(materialInputStream);
          for (Mtl mtl : mtls) {
            File textureFile = null;
            // TODO: can we get multiple texture files for a single material group?
            if(mtl.getMapKd() != null) {
              String textureFileLocation = mtl.getMapKd().replaceAll("\\\\", "/");
              textureFile = new File(mtlDir, textureFileLocation);
            }
            mtlAndTextures.add(new MtlAndTexture(mtl, textureFile));
          }
        }
      }
    }

    // TODO: consider different materials sharing same name (doomed anyways?)
    for (MtlAndTexture mtlAndTexture : mtlAndTextures) {
      String name = mtlAndTexture.getMtl().getName();
      materialByNameMap.put(name, mtlAndTexture);
    }
    return materialByNameMap;
  }

  /**
   * Updates the object model matrix and applies scaling.
   *
   * @param modelMatrix A 4x4 model-to-world transformation matrix, stored in column-major order.
   * @param scaleFactor A separate scaling factor to apply before the {@code modelMatrix}.
   * @see android.opengl.Matrix
   */
  public void updateModelMatrix(float[] modelMatrix, float[] translateFactor, float scaleFactor, float rotateFactor) {

    if (!initialized) {
      return;
    }

    // Use a matrix to calculate the orientation of th model
    float[] orientationMatrix = new float[16];
    Matrix.setIdentityM(orientationMatrix, 0);

    Bounds bounds = getDatasetBounds();
    if (bounds.isValid()) {
      float[] datasetCenter = datasetBounds.getCenter();

      // Rotate the model -90 degrees around the original x-axis
      Matrix.rotateM(orientationMatrix, 0, -90, 1, 0, 0);

      // Translate the model by the offset amount from the anchor
      Matrix.translateM(orientationMatrix, 0, translateFactor[0], translateFactor[1], translateFactor[2]);

      // Rotate the model based on the rotateFactor around the original z-axis
      Matrix.rotateM(orientationMatrix, 0, -rotateFactor, 0, 0, 1);

      // Scale the model based on the scaleFactor, but also include an initial 25cm bound on each
      // side of the 3 axes.
      final float maxLength = 0.25f * scaleFactor;
      float[] boundSize = bounds.getSize();
      float maxSize = Math.max(boundSize[0], Math.max(boundSize[1], boundSize[2]));
      Matrix.scaleM(orientationMatrix, 0,maxLength / maxSize, maxLength / maxSize, maxLength / maxSize);

      // Translate the model so that the model is centered on the xy plane and on the anchor point
      Matrix.translateM(orientationMatrix, 0, -datasetCenter[0], -datasetCenter[1], -bounds.getMinZ());

      // Calculate the final model matrix by multiplying the anchor matrix A with the orientation
      // matrix B to get AB.
      Matrix.multiplyMM(this.modelMatrix, 0, modelMatrix, 0, orientationMatrix, 0);
    }
  }

  /**
   * Draws the model.
   *
   * @param cameraView A 4x4 view matrix, in column-major order.
   * @param cameraPerspective A 4x4 projection matrix, in column-major order.
   * @param options A set of rendering options for the draw call.
   * @see #setBlendMode(BlendMode)
   * @see android.opengl.Matrix
   */
  public void draw(float[] cameraView, float[] cameraPerspective, float[] colorCorrectionRgba, EnumSet<RenderingOptions> options) {

    if (!initialized) {
      return;
    }

    // Build the ModelView and ModelViewProjection matrices
    // for calculating object position and light.
    Matrix.multiplyMM(modelViewMatrix, 0, cameraView, 0, modelMatrix, 0);
    Matrix.multiplyMM(modelViewProjectionMatrix, 0, cameraPerspective, 0, modelViewMatrix, 0);

    GLES20.glUseProgram(program);

    // Set the lighting environment properties.
    Matrix.multiplyMV(viewLightDirection, 0, modelViewMatrix, 0, LIGHT_DIRECTION, 0);
    normalizeVec3(viewLightDirection);
    GLES20.glUniform4f(
        lightingParametersUniform,
        viewLightDirection[0],
        viewLightDirection[1],
        viewLightDirection[2],
        1.f);

    GLES20.glUniform4f(
        colorCorrectionParameterUniform,
        colorCorrectionRgba[0],
        colorCorrectionRgba[1],
        colorCorrectionRgba[2],
        colorCorrectionRgba[3]);

    for (ObjProperty objProperty : objProperties) {
      for (ObjProperty.MaterialProperty materialProperty : objProperty.materialProperties) {

        if (!(options.contains(RenderingOptions.DRAW_OPAQUE) && materialProperty.opacity == 1.0) &&
            !(options.contains(RenderingOptions.DRAW_TRANSPARENT) && materialProperty.opacity < 1.0))
        {
          // Skip this material
          continue;
        }

        if (materialProperty.hasTexture) {
          // Attach the object texture.
          GLES20.glActiveTexture(GLES20.GL_TEXTURE0);
          GLES20.glBindTexture(GLES20.GL_TEXTURE_2D, materialProperty.textureId);
          GLES20.glUniform1i(textureUniform, 0);

          // set object color correction to black (we have texture)
          GLES20.glUniform4f(objectColorCorrectionUniform, 0f, 0f, 0f, 0f);
        } else {
          // set white texture
          GLES20.glUniform4f(objectColorCorrectionUniform, 1f, 1f, 1f, 1f);
        }

        // Set material properites
        GLES20.glUniform3f(materialAmbientUniform, materialProperty.ambient.getX(), materialProperty.ambient.getY(), materialProperty.ambient.getZ());
        GLES20.glUniform3f(materialDiffuseUniform, materialProperty.diffuse.getX(), materialProperty.diffuse.getY(), materialProperty.diffuse.getZ());
        GLES20.glUniform3f(materialSpecularUniform, materialProperty.specular.getX(), materialProperty.specular.getY(), materialProperty.specular.getZ());
        GLES20.glUniform1f(materialShininessUniform, materialProperty.shininess);
        GLES20.glUniform1f(materialOpacityUniform, materialProperty.opacity);

        // Set the vertex attributes.
        GLES20.glBindBuffer(GLES20.GL_ARRAY_BUFFER, materialProperty.vertexBufferId);
        if (materialProperty.numVertices > 0) {
          GLES20.glVertexAttribPointer(
                  positionAttribute, COORDS_PER_VERTEX, GLES20.GL_FLOAT, false, 0, materialProperty.verticesBaseAddress);
        }
        if (materialProperty.numNormals > 0) {
          GLES20.glVertexAttribPointer(normalAttribute, 3, GLES20.GL_FLOAT, false, 0, materialProperty.normalsBaseAddress);
        }
        if (materialProperty.numTexCoords > 0) {
          GLES20.glVertexAttribPointer(
                  texCoordAttribute, 2, GLES20.GL_FLOAT, false, 0, materialProperty.texCoordsBaseAddress);
        }
        GLES20.glBindBuffer(GLES20.GL_ARRAY_BUFFER, 0);

        // Set the ModelViewProjection matrix in the shader.
        GLES20.glUniformMatrix4fv(modelViewUniform, 1, false, modelViewMatrix, 0);
        GLES20.glUniformMatrix4fv(modelViewProjectionUniform, 1, false, modelViewProjectionMatrix, 0);

        // Enable vertex arrays
        if (materialProperty.numVertices > 0) {
          GLES20.glEnableVertexAttribArray(positionAttribute);
        }
        if (materialProperty.numNormals > 0) {
          GLES20.glEnableVertexAttribArray(normalAttribute);
        }
        if (materialProperty.numTexCoords > 0) {
          GLES20.glEnableVertexAttribArray(texCoordAttribute);
        }

        if (options.contains(RenderingOptions.DRAW_TRANSPARENT)) {
          GLES20.glEnable(GLES20.GL_BLEND);
          GLES20.glBlendFunc(GLES20.GL_SRC_ALPHA, GLES20.GL_ONE_MINUS_SRC_ALPHA);
        }

        if (materialProperty.indexCount > 0) {
          GLES20.glBindBuffer(GLES20.GL_ELEMENT_ARRAY_BUFFER, materialProperty.indexBufferId);
          GLES20.glDrawElements(GLES20.GL_TRIANGLES, materialProperty.indexCount, GLES20.GL_UNSIGNED_INT, 0);
          GLES20.glBindBuffer(GLES20.GL_ELEMENT_ARRAY_BUFFER, 0);
        }

        if (options.contains(RenderingOptions.DRAW_TRANSPARENT))
        {
          GLES20.glDisable(GLES20.GL_BLEND);
        }

        // Disable vertex arrays
        GLES20.glDisableVertexAttribArray(positionAttribute);
        GLES20.glDisableVertexAttribArray(normalAttribute);
        GLES20.glDisableVertexAttribArray(texCoordAttribute);

        if (materialProperty.hasTexture) {
          GLES20.glBindTexture(GLES20.GL_TEXTURE_2D, 0);
        }
      }
    }

    ShaderUtil.checkGLError(TAG, "After draw");
  }


  private static void normalizeVec3(float[] v) {
    float reciprocalLength = 1.0f / (float) Math.sqrt(v[0] * v[0] + v[1] * v[1] + v[2] * v[2]);
    v[0] *= reciprocalLength;
    v[1] *= reciprocalLength;
    v[2] *= reciprocalLength;
  }

  private class MtlAndTexture {
    private final Mtl mtl;

    private final File textureFile;

    private Mtl getMtl() {
      return mtl;
    }

    private File getTextureFile() {
      return textureFile;
    }

    private MtlAndTexture(Mtl mtl, File textureFile) {
      this.mtl = mtl;
      this.textureFile = textureFile;
    }
  }
}<|MERGE_RESOLUTION|>--- conflicted
+++ resolved
@@ -331,12 +331,6 @@
   public void reset() {
     initialized = false;
   }
-<<<<<<< HEAD
-
-  public void loadObjFiles(Context context, List<File> files)
-          throws IOException {
-=======
->>>>>>> a05f5b34
 
   public boolean isInitialized() { return initialized; }
 
