--- conflicted
+++ resolved
@@ -195,6 +195,14 @@
       obj = ObjReader.read(objInputStream);
       Map<String, MtlAndTexture> materialsByName = fetchMaterials(obj, context, objFile.getParentFile());
 
+      // Prepare the Obj so that its structure is suitable for
+      // rendering with OpenGL:
+      // 1. Triangulate it
+      // 2. Make sure that texture coordinates are not ambiguous
+      // 3. Make sure that normals are not ambiguous
+      // 4. Convert it to single-indexed data
+      obj = ObjUtils.convertToRenderable(obj);
+
       int numMaterialGroups = obj.getNumMaterialGroups();
       if (numMaterialGroups > 1) {
         Map<String, Obj> materialToObjMap = ObjSplitting.splitByMaterialGroups(obj);
@@ -251,22 +259,10 @@
     return textureHandle[0];
   }
 
-<<<<<<< HEAD
   private void renderObj(Obj currObj, Mtl mtl) {
-=======
-  private void renderObj(Obj obj, Mtl mtl) {
-    if (obj.getNumNormals() <= 0) {
-      obj = createNewObjWithNormals(obj);
-    }
-
->>>>>>> 9742a2ba
-    // Prepare the Obj so that its structure is suitable for
-    // rendering with OpenGL:
-    // 1. Triangulate it
-    // 2. Make sure that texture coordinates are not ambiguous
-    // 3. Make sure that normals are not ambiguous
-    // 4. Convert it to single-indexed data
-    currObj = ObjUtils.convertToRenderable(currObj);
+    if (currObj.getNumNormals() <= 0) {
+      currObj = createNewObjWithNormals(currObj);
+    }
 
     // OpenGL does not use Java arrays. ByteBuffers are used instead to provide data in a format
     // that OpenGL understands.
@@ -320,9 +316,6 @@
     setMaterialProperties(mtl);
   }
 
-<<<<<<< HEAD
-  private Map<String, MtlAndTexture> fetchMaterials(Obj currObj, Context context, File objDir) throws IOException {
-=======
   // FIXME: there are LOTS of unnecessary float array inits. optimize!
   private Obj createNewObjWithNormals(Obj obj) {
     // Make sure we deal with triangles only
@@ -445,8 +438,7 @@
     return new float[]{head.getX() - tail.getX(), head.getY() - tail.getY(), head.getZ() - tail.getZ()};
   }
 
-  private Map<String, MtlAndTexture> fetchMaterials(Obj obj, Context context, File objDir) throws IOException {
->>>>>>> 9742a2ba
+  private Map<String, MtlAndTexture> fetchMaterials(Obj currObj, Context context, File objDir) throws IOException {
     Map<String, MtlAndTexture> materialByNameMap = new HashMap<>();
 
     List<MtlAndTexture> mtlAndTextures = new ArrayList<>();
